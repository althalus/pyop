--- conflicted
+++ resolved
@@ -445,11 +445,7 @@
         scopes = introspection['scope'].split()
         user_id = self.authz_state.get_user_id_for_subject_identifier(introspection['sub'])
 
-<<<<<<< HEAD
-        requested_claims = scope2claims(scope.split(), extra_scope_dict)
-=======
         requested_claims = scope2claims(scopes, extra_scope_dict=self.extra_scopes)
->>>>>>> ccadb4c6
         authentication_request = self.authz_state.get_authorization_request_for_access_token(bearer_token)
         requested_claims.update(self._get_requested_claims_in(authentication_request, 'userinfo'))
         user_claims = self.userinfo.get_claims_for(user_id, requested_claims)
