from setuptools import setup, find_packages

setup(
    name='pyop',
    version='3.0.1',
    packages=find_packages('src'),
    package_dir={'': 'src'},
    url='https://github.com/IdentityPython/pyop',
    license='Apache 2.0',
    author='Rebecka Gulliksson',
    author_email='satosa-dev@lists.sunet.se',
    description='OpenID Connect Provider (OP) library in Python.',
    install_requires=[
<<<<<<< HEAD
        'oic==0.14',
=======
        'oic >= 0.15.0',
>>>>>>> ccadb4c6
        'pymongo'
    ]
)<|MERGE_RESOLUTION|>--- conflicted
+++ resolved
@@ -11,11 +11,7 @@
     author_email='satosa-dev@lists.sunet.se',
     description='OpenID Connect Provider (OP) library in Python.',
     install_requires=[
-<<<<<<< HEAD
-        'oic==0.14',
-=======
         'oic >= 0.15.0',
->>>>>>> ccadb4c6
         'pymongo'
     ]
 )